import os

import functions_framework
import pandas as pd
from dotenv import load_dotenv
from flask import Request, jsonify
from google.cloud import bigquery

import utils.slack as slack
from utils.bigquery import get_latency_data
from utils.log import cprint

# Load environment variables
load_dotenv(override=True)

# Environment variables
PROJECT_NAME = os.environ["PROJECT_NAME"]
AUDIT_DATASET_NAME = os.environ["AUDIT_DATASET_NAME"]
LATENCY_PARAMS_TABLE = os.environ["LATENCY_PARAMS_TABLE"]
SLACK_CHANNEL_ID = os.environ["SLACK_CHANNEL_ID"]
TOKEN = os.environ["SLACK_API_TOKEN"]

# Initialize BigQuery client
bigquery_client = bigquery.Client()


@functions_framework.http
def latency_alert(request: Request):
    try:
        request_json = request.get_json(silent=True)
        if not request_json:
            raise ValueError("No JSON data provided in the request")

        channel_id = request_json.get("channel_id", SLACK_CHANNEL_ID)
        token = request_json.get("slack_token", TOKEN)
        target_dataset = request_json.get("target_dataset")

        if not channel_id:
            raise ValueError("Missing required parameter: channel_id")
        if not token:
            raise ValueError("Missing required parameter: slack_token")

        latency_data, errors = get_latency_data(
            bigquery_client,
            PROJECT_NAME,
            AUDIT_DATASET_NAME,
            LATENCY_PARAMS_TABLE,
            target_dataset,
        )

        error_message = None
        if errors:
            error_message = "Errors occurred during processing:\n" + "\n".join(errors)

        if latency_data:
            df = pd.DataFrame(latency_data)
<<<<<<< HEAD
=======
            # Assuming 'last_modified_time' is the only date column you want to convert
>>>>>>> bde72dd1
            date_columns = ['last_modified_time']
            excel_filename = slack.write_to_excel(df, "/tmp/latency_data.xlsx", date_columns)
            message = slack.generate_slack_message(latency_data, target_dataset, error_message=error_message)
            slack.send_slack_message(message, channel_id, token, [excel_filename])
            cprint("Data latency alert processed and sent successfully")
        else:
            message = slack.generate_slack_message([], target_dataset, error_message=error_message)
            slack.send_slack_message(message, channel_id, token)
            cprint("No latency issues found or errors occurred, sent appropriate message")

        return jsonify({"status": "success", "message": "Data latency alert processed successfully"}), 200
    except ValueError as ve:
        cprint(f"Validation error: {str(ve)}", severity="ERROR")
        return jsonify({"status": "error", "message": str(ve)}), 400
    except Exception as e:
        cprint(f"Error in latency_alert function: {e}", severity="ERROR")
        return jsonify({"status": "error", "message": str(e)}), 500<|MERGE_RESOLUTION|>--- conflicted
+++ resolved
@@ -54,11 +54,7 @@
 
         if latency_data:
             df = pd.DataFrame(latency_data)
-<<<<<<< HEAD
-=======
-            # Assuming 'last_modified_time' is the only date column you want to convert
->>>>>>> bde72dd1
-            date_columns = ['last_modified_time']
+            date_columns = ["last_modified_time"]
             excel_filename = slack.write_to_excel(df, "/tmp/latency_data.xlsx", date_columns)
             message = slack.generate_slack_message(latency_data, target_dataset, error_message=error_message)
             slack.send_slack_message(message, channel_id, token, [excel_filename])
