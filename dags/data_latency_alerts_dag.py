--- conflicted
+++ resolved
@@ -4,6 +4,8 @@
 This DAG orchestrates data latency monitoring by:
 1. Triggering BigQuery Data Transfer Service job (waits for completion)
 2. Executing simple latency check query on processed data
+3. Converting results to XLSX format
+4. Sending appropriate Slack notifications (success or failure) with client-specific routing
 3. Converting results to XLSX format
 4. Sending appropriate Slack notifications (success or failure) with client-specific routing
 
@@ -27,11 +29,7 @@
 - LATENCY_ALERTS__PROJECT_NAME: GCP project name (default: insightsprod)
 - LATENCY_ALERTS__AUDIT_DATASET_NAME: Metadata dataset name (default: edm_insights_metadata)
 - LATENCY_ALERTS__BIGQUERY_LOCATION: BigQuery location (default: us-central1)
-<<<<<<< HEAD
 - LATENCY_ALERTS__SLACK_CHANNELS: Slack channel configuration (supports JSON formats):
-=======
-- LATENCY_ALERTS__SLACK_CHANNELS: Slack channel configuration (supports both JSON and comma-separated formats):
->>>>>>> d7a37c7e
 - LATENCY_ALERTS__AIRFLOW_BASE_URL: Optional base URL for Airflow web UI (for DAG links, auto-detected for task logs)
 - LATENCY_ALERTS__BQ_DTS_CONFIG_ID: BigQuery DTS transfer configuration ID (must be in us-central1)
 """
